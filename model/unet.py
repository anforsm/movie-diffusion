from typing import Any
import torch
import torch.nn as nn
import torch.nn.functional as F
from einops import rearrange
from collections import defaultdict
import torch as th
import numpy as np
import math

str_to_act = defaultdict(lambda: nn.SiLU())
str_to_act.update({
    "relu": nn.ReLU(),
    "silu": nn.SiLU(),
    "gelu": nn.GELU(),
})

class SinusoidalPositionalEncoding(nn.Module):
    def __init__(self, dim):
        super().__init__()
        self.dim = dim

    def forward(self, t):
        device = t.device
        t = t.unsqueeze(-1)
        inv_freq = 1.0 / (10000 ** (torch.arange(0, self.dim, 2, device=device).float() / self.dim))
        sin_enc = torch.sin(t.repeat(1, self.dim // 2) * inv_freq)
        cos_enc = torch.cos(t.repeat(1, self.dim // 2) * inv_freq)
        pos_enc = torch.cat([sin_enc, cos_enc], dim=-1)
        return pos_enc

class TimeEmbedding(nn.Module):
    def __init__(self, model_dim: int, emb_dim: int, act="silu"):
        super().__init__()

        self.lin = nn.Linear(model_dim, emb_dim)
        self.act = str_to_act[act]
        self.lin2 = nn.Linear(emb_dim, emb_dim)
    
    def forward(self, x):
        x = self.lin(x)
        x = self.act(x)
        x = self.lin2(x)
        return x

class ConvBlock(nn.Module):
    def __init__(self, in_channels, out_channels, act="silu", dropout=None, zero=False):
        super().__init__()

        self.norm = nn.GroupNorm(
            num_groups=32,
            num_channels=in_channels,
        )

        self.act = str_to_act[act]

        if dropout is not None:
            self.dropout = nn.Dropout(dropout)

        self.conv = nn.Conv2d(
            in_channels=in_channels,
            out_channels=out_channels,
            kernel_size=3,
            padding=1,
        )
        if zero:
            self.conv.weight.data.zero_()

        
    def forward(self, x):
        x = self.norm(x)
        x = self.act(x)
        if hasattr(self, "dropout"):
            x = self.dropout(x)
        x = self.conv(x)
        return x

class EmbeddingBlock(nn.Module):
    def __init__(self, channels: int, emb_dim: int, act="silu"):
        super().__init__()

        self.act = str_to_act[act]
        self.lin = nn.Linear(emb_dim, channels)
    
    def forward(self, x):
        x = self.act(x)
        x = self.lin(x)
        return x

class ResBlock(nn.Module):
    def __init__(self, channels: int, emb_dim: int, dropout: float = 0, out_channels=None):
        """A resblock with a time embedding and an optional change in channel count
        """
        if out_channels is None:
            out_channels = channels
        super().__init__()

        self.conv1 = ConvBlock(channels, out_channels)
        
        self.emb = EmbeddingBlock(out_channels, emb_dim) 

        self.conv2 = ConvBlock(out_channels, out_channels, dropout=dropout, zero=True)

        if channels != out_channels:
            self.skip_connection = nn.Conv2d(channels, out_channels, kernel_size=1)
        else:
            self.skip_connection = nn.Identity()

    
    def forward(self, x, t):
        original = x
        x = self.conv1(x)

        t = self.emb(t)
        # t: (batch_size, time_embedding_dim) = (batch_size, out_channels)
        # x: (batch_size, out_channels, height, width)
        # we repeat the time embedding to match the shape of x
        t = t.unsqueeze(-1).unsqueeze(-1).repeat(1, 1, x.shape[2], x.shape[3])

        x = x + t

        x = self.conv2(x)
        x = x + self.skip_connection(original)
        return x

class SelfAttentionBlock(nn.Module):
    def __init__(self, channels, num_heads=1):
        super().__init__()
        self.channels = channels
        self.num_heads = num_heads
        
        self.norm = nn.GroupNorm(32, channels)

        self.attention = nn.MultiheadAttention(
            embed_dim=channels,
            num_heads=num_heads,
            dropout=0,
            batch_first=True,
            bias=True,
        )
    
    def forward(self, x):
        h, w = x.shape[-2:]
        original = x
        x = self.norm(x)
        x = rearrange(x, "b c h w -> b (h w) c")
        x = self.attention(x, x, x)[0]
        x = rearrange(x, "b (h w) c -> b c h w", h=h, w=w)
        return x + original

class Downsample(nn.Module):
    def __init__(self, channels):
        super().__init__()
        # ddpm uses maxpool
        # self.down = nn.MaxPool2d

        # iddpm uses strided conv
        self.down = nn.Conv2d(
            in_channels=channels,
            out_channels=channels,
            kernel_size=3,
            stride=2,
            padding=1,
        )
    
    def forward(self, x):
        return self.down(x)

class DownBlock(nn.Module):
    """According to U-Net paper

    'The contracting path follows the typical architecture of a convolutional network.
    It consists of the repeated application of two 3x3 convolutions (unpadded convolutions),
    each followed by a rectified linear unit (ReLU) and a 2x2 max pooling operation with stride 2
    for downsampling. At each downsampling step we double the number of feature channels.'
    """

    def __init__(self, in_channels, out_channels, time_embedding_dim, use_attn=False, dropout=0, downsample=True, width=1):
        """in_channels will typically be half of out_channels"""
        super().__init__()
        self.width = width
        self.use_attn = use_attn
        self.do_downsample = downsample

        self.blocks = nn.ModuleList()
        for _ in range(width):
            self.blocks.append(ResBlock(
                channels=in_channels,
                out_channels=out_channels,
                emb_dim=time_embedding_dim,
                dropout=dropout,
            ))
            if self.use_attn:
                self.blocks.append(SelfAttentionBlock(
                    channels=out_channels,
                ))
            in_channels = out_channels

        if self.do_downsample:
            self.downsample = Downsample(out_channels) 

    def forward(self, x, t):
        for block in self.blocks:
            if isinstance(block, ResBlock):
                x = block(x, t)
            elif isinstance(block, SelfAttentionBlock):
                x = block(x)

        residual = x
        if self.do_downsample:
            x = self.downsample(x)
        return x, residual

class Upsample(nn.Module):
    def __init__(self, channels):
        super().__init__()
        self.upsample = nn.Upsample(scale_factor=2)
        self.conv = nn.Conv2d(
            in_channels=channels,
            out_channels=channels,
            kernel_size=3,
            padding=1,
        )
    
    def forward(self, x):
        x = self.upsample(x)
        x = self.conv(x)
        return x

class UpBlock(nn.Module):
    """According to U-Net paper

    Every step in the expansive path consists of an upsampling of the feature map followed by a 2x2
    convolution (“up-convolution”) that halves the number of feature channels, a concatenation with
    the correspondingly cropped feature map from the contracting path, and two 3x3 convolutions,
    each followed by a ReLU.
    """

    def __init__(self, in_channels, out_channels, time_embedding_dim, use_attn=False, dropout=0, upsample=True, width=1):
        """in_channels will typically be double of out_channels
        """
        super().__init__()
        self.use_attn = use_attn
        self.do_upsample = upsample

        self.blocks = nn.ModuleList()
        for _ in range(width):
            self.blocks.append(ResBlock(
                channels=in_channels,
                out_channels=out_channels,
                emb_dim=time_embedding_dim,
                dropout=dropout,
            ))
            if self.use_attn:
                self.blocks.append(SelfAttentionBlock(
                    channels=out_channels,
                ))
            in_channels = out_channels

        if self.do_upsample:
            self.upsample = Upsample(out_channels)

    def forward(self, x, t):
        for block in self.blocks:
            if isinstance(block, ResBlock):
                x = block(x, t)
            elif isinstance(block, SelfAttentionBlock):
                x = block(x)

        if self.do_upsample:
            x = self.upsample(x)
        return x

class Bottleneck(nn.Module):
    def __init__(self, channels, dropout, time_embedding_dim):
        super().__init__()
        in_channels = channels
        out_channels = channels
        self.resblock_1 = ResBlock(
            channels=in_channels,
            out_channels=out_channels,
            dropout=dropout,
            emb_dim=time_embedding_dim
        )
        self.attention_block = SelfAttentionBlock(
            channels=out_channels,
        )
        self.resblock_2 = ResBlock(
            channels=out_channels,
            out_channels=out_channels,
            dropout=dropout,
            emb_dim=time_embedding_dim
        ) 
    
    def forward(self, x, t):
        x = self.resblock_1(x, t)
        x = self.attention_block(x)
        x = self.resblock_2(x, t)
        return x

class Unet(nn.Module):
    def __init__(
        self,
        image_channels=3,
        res_block_width=2,
        starting_channels=128,
        dropout=0,
        channel_mults=(1, 2, 2, 4, 4),
        attention_layers=(False, False, False, True, False)
    ):
        super().__init__()
        self.is_conditional = False
<<<<<<< HEAD
=======
        #channel_mults = (1, 2, 2, 2)
        #attention_layers = (False, False, True, False)
        #res_block_width=3
>>>>>>> 22bc32d1

        self.image_channels = image_channels
        self.starting_channels = starting_channels
        time_embedding_dim = 4 * starting_channels

        self.time_encoding = SinusoidalPositionalEncoding(dim=starting_channels)
        self.time_embedding = TimeEmbedding(model_dim=starting_channels, emb_dim=time_embedding_dim)

        self.input = nn.Conv2d(3, starting_channels, kernel_size=3, padding=1)

        current_channel_count = starting_channels

        input_channel_counts = []
        self.contracting_path = nn.ModuleList([])
        for i, channel_multiplier in enumerate(channel_mults):
            is_last_layer = i == len(channel_mults) - 1
            next_channel_count = channel_multiplier * starting_channels

            self.contracting_path.append(DownBlock(
                in_channels=current_channel_count,
                out_channels=next_channel_count,
                time_embedding_dim=time_embedding_dim,
                use_attn=attention_layers[i],
                dropout=dropout,
                downsample=not is_last_layer,
                width=res_block_width,
            ))
            current_channel_count = next_channel_count 

            input_channel_counts.append(current_channel_count)

        self.bottleneck = Bottleneck(channels=current_channel_count, time_embedding_dim=time_embedding_dim, dropout=dropout) 

        self.expansive_path = nn.ModuleList([])
        for i, channel_multiplier in enumerate(reversed(channel_mults)):
            next_channel_count = channel_multiplier * starting_channels

            self.expansive_path.append(UpBlock(
                in_channels=current_channel_count + input_channel_counts.pop(),
                out_channels=next_channel_count,
                time_embedding_dim=time_embedding_dim,
                use_attn=list(reversed(attention_layers))[i],
                dropout=dropout,
                upsample=i != len(channel_mults) - 1,
                width=res_block_width,
            ))
            current_channel_count = next_channel_count

        last_conv = nn.Conv2d(
            in_channels=starting_channels,
            out_channels=image_channels,
            kernel_size=3,
            padding=1,
        )
        last_conv.weight.data.zero_()

        self.head = nn.Sequential(
            nn.GroupNorm(32, starting_channels),
            nn.SiLU(),
            last_conv,
        )

    def forward(self, x, t):
        t = self.time_encoding(t)
        return self._forward(x, t)

    def _forward(self, x, t):
        t = self.time_embedding(t)

        x = self.input(x)

        residuals = []
        for contracting_block in self.contracting_path:
            x, residual = contracting_block(x, t)
            residuals.append(residual)

        x = self.bottleneck(x, t)
        #print("going up")
        #print([r.shape for r in residuals])

        for expansive_block in self.expansive_path:
            # Add the residual
            residual = residuals.pop()
            x = torch.cat([x, residual], dim=1)

            x = expansive_block(x, t)

        x = self.head(x)
        return x

class ConditionalUnet(nn.Module):
    def __init__(self, unet, num_classes):
        super().__init__()
        self.is_conditional = True

        self.unet = unet
        self.num_classes = num_classes

<<<<<<< HEAD
        self.class_embedding = nn.Embedding(num_classes, unet.starting_channels)
=======
        self.class_embedding = nn.Embedding(num_classes + 1, unet.starting_channels, padding_idx=0)
>>>>>>> 22bc32d1
    
    def forward(self, x, t, cond=None):
        # cond: (batch_size, n), where n is the number of classes that we are conditioning on
        t = self.unet.time_encoding(t)

        if cond is not None:
            cond = self.class_embedding(cond)
            # sum across the classes so we get a single vector representing the set of classes
            cond = cond.sum(dim=1)
            t += cond

        return self.unet._forward(x, t)<|MERGE_RESOLUTION|>--- conflicted
+++ resolved
@@ -310,12 +310,9 @@
     ):
         super().__init__()
         self.is_conditional = False
-<<<<<<< HEAD
-=======
         #channel_mults = (1, 2, 2, 2)
         #attention_layers = (False, False, True, False)
         #res_block_width=3
->>>>>>> 22bc32d1
 
         self.image_channels = image_channels
         self.starting_channels = starting_channels
@@ -414,11 +411,7 @@
         self.unet = unet
         self.num_classes = num_classes
 
-<<<<<<< HEAD
-        self.class_embedding = nn.Embedding(num_classes, unet.starting_channels)
-=======
         self.class_embedding = nn.Embedding(num_classes + 1, unet.starting_channels, padding_idx=0)
->>>>>>> 22bc32d1
     
     def forward(self, x, t, cond=None):
         # cond: (batch_size, n), where n is the number of classes that we are conditioning on
