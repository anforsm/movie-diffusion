from typing import Any
import torch
import torch.nn as nn
import torch.nn.functional as F
from einops import rearrange
from collections import defaultdict
import torch as th
import numpy as np
import math

str_to_act = defaultdict(lambda: nn.SiLU())
str_to_act.update({
    "relu": nn.ReLU(),
    "silu": nn.SiLU(),
    "gelu": nn.GELU(),
})

class SinusoidalPositionalEncoding(nn.Module):
    def __init__(self, dim):
        super().__init__()
        self.dim = dim

    def forward(self, t):
        device = t.device
        t = t.unsqueeze(-1)
        inv_freq = 1.0 / (10000 ** (torch.arange(0, self.dim, 2, device=device).float() / self.dim))
        sin_enc = torch.sin(t.repeat(1, self.dim // 2) * inv_freq)
        cos_enc = torch.cos(t.repeat(1, self.dim // 2) * inv_freq)
        pos_enc = torch.cat([sin_enc, cos_enc], dim=-1)
        return pos_enc

class TimeEmbedding(nn.Module):
    def __init__(self, model_dim: int, emb_dim: int, act="silu"):
        super().__init__()

        self.lin = nn.Linear(model_dim, emb_dim)
        self.act = str_to_act[act]
        self.lin2 = nn.Linear(emb_dim, emb_dim)
    
    def forward(self, x):
        x = self.lin(x)
        x = self.act(x)
        x = self.lin2(x)
        return x

class ConvBlock(nn.Module):
    def __init__(self, in_channels, out_channels, act="silu", dropout=None, zero=False):
        super().__init__()

        self.norm = nn.GroupNorm(
            num_groups=32,
            num_channels=in_channels,
        )

        self.act = str_to_act[act]

        if dropout is not None:
            self.dropout = nn.Dropout(dropout)

        self.conv = nn.Conv2d(
            in_channels=in_channels,
            out_channels=out_channels,
            kernel_size=3,
            padding=1,
        )
        if zero:
            self.conv.weight.data.zero_()

        
    def forward(self, x):
        x = self.norm(x)
        x = self.act(x)
        if hasattr(self, "dropout"):
            x = self.dropout(x)
        x = self.conv(x)
        return x

class EmbeddingBlock(nn.Module):
    def __init__(self, channels: int, emb_dim: int, act="silu"):
        super().__init__()

        self.act = str_to_act[act]
        self.lin = nn.Linear(emb_dim, channels)
    
    def forward(self, x):
        x = self.act(x)
        x = self.lin(x)
        return x

class ResBlock(nn.Module):
    def __init__(self, channels: int, emb_dim: int, dropout: float = 0, out_channels=None):
        """A resblock with a time embedding and an optional change in channel count
        """
        if out_channels is None:
            out_channels = channels
        super().__init__()

        self.conv1 = ConvBlock(channels, out_channels)
        
        self.emb = EmbeddingBlock(out_channels, emb_dim) 

        self.conv2 = ConvBlock(out_channels, out_channels, dropout=dropout, zero=True)

        if channels != out_channels:
            self.skip_connection = nn.Conv2d(channels, out_channels, kernel_size=1)
        else:
            self.skip_connection = nn.Identity()

    
    def forward(self, x, t):
        original = x
        x = self.conv1(x)

        t = self.emb(t)
        # t: (batch_size, time_embedding_dim) = (batch_size, out_channels)
        # x: (batch_size, out_channels, height, width)
        # we repeat the time embedding to match the shape of x
        t = t.unsqueeze(-1).unsqueeze(-1).repeat(1, 1, x.shape[2], x.shape[3])

        x = x + t

        x = self.conv2(x)
        x = x + self.skip_connection(original)
        return x

class SelfAttentionBlock(nn.Module):
    def __init__(self, channels, num_heads=1):
        super().__init__()
        self.channels = channels
        self.num_heads = num_heads
        
        self.norm = nn.GroupNorm(32, channels)

        self.attention = nn.MultiheadAttention(
            embed_dim=channels,
            num_heads=num_heads,
            dropout=0,
            batch_first=True,
            bias=True,
        )
    
    def forward(self, x):
        h, w = x.shape[-2:]
        original = x
        x = self.norm(x)
        x = rearrange(x, "b c h w -> b (h w) c")
        x = self.attention(x, x, x)[0]
        x = rearrange(x, "b (h w) c -> b c h w", h=h, w=w)
        return x + original
<<<<<<< HEAD

class Downsample(nn.Module):
    def __init__(self, channels):
        super().__init__()
        # ddpm uses maxpool
        # self.down = nn.MaxPool2d

=======

class Downsample(nn.Module):
    def __init__(self, channels):
        super().__init__()
        # ddpm uses maxpool
        # self.down = nn.MaxPool2d

>>>>>>> ff34a23f
        # iddpm uses strided conv
        self.down = nn.Conv2d(
            in_channels=channels,
            out_channels=channels,
            kernel_size=3,
            stride=2,
            padding=1,
        )
    
    def forward(self, x):
        return self.down(x)

class DownBlock(nn.Module):
    """According to U-Net paper

    'The contracting path follows the typical architecture of a convolutional network.
    It consists of the repeated application of two 3x3 convolutions (unpadded convolutions),
    each followed by a rectified linear unit (ReLU) and a 2x2 max pooling operation with stride 2
    for downsampling. At each downsampling step we double the number of feature channels.'
    """

    def __init__(self, in_channels, out_channels, time_embedding_dim, use_attn=False, dropout=0, downsample=True, width=1):
        """in_channels will typically be half of out_channels"""
        super().__init__()
        self.width = width
        self.use_attn = use_attn
        self.do_downsample = downsample

        self.blocks = nn.ModuleList()
        for _ in range(width):
            self.blocks.append(ResBlock(
                channels=in_channels,
                out_channels=out_channels,
                emb_dim=time_embedding_dim,
                dropout=dropout,
            ))
            if self.use_attn:
                self.blocks.append(SelfAttentionBlock(
                    channels=out_channels,
                ))
            in_channels = out_channels

        if self.do_downsample:
            self.downsample = Downsample(out_channels) 

    def forward(self, x, t):
        for block in self.blocks:
            if isinstance(block, ResBlock):
                x = block(x, t)
            elif isinstance(block, SelfAttentionBlock):
                x = block(x)

        residual = x
        if self.do_downsample:
            x = self.downsample(x)
        return x, residual

class Upsample(nn.Module):
    def __init__(self, channels):
        super().__init__()
        self.upsample = nn.Upsample(scale_factor=2)
        self.conv = nn.Conv2d(
            in_channels=channels,
            out_channels=channels,
            kernel_size=3,
            padding=1,
        )
    
    def forward(self, x):
        x = self.upsample(x)
        x = self.conv(x)
        return x
<<<<<<< HEAD
=======

class Upsample(nn.Module):
    def __init__(self, channels):
        super().__init__()
        self.upsample = nn.Upsample(scale_factor=2)
        self.conv = nn.Conv2d(
            in_channels=channels,
            out_channels=channels,
            kernel_size=3,
            padding=1,
        )
    
    def forward(self, x):
        x = self.upsample(x)
        x = self.conv(x)
        return x
>>>>>>> ff34a23f

class UpBlock(nn.Module):
    """According to U-Net paper

    Every step in the expansive path consists of an upsampling of the feature map followed by a 2x2
    convolution (“up-convolution”) that halves the number of feature channels, a concatenation with
    the correspondingly cropped feature map from the contracting path, and two 3x3 convolutions,
    each followed by a ReLU.
    """

    def __init__(self, in_channels, out_channels, time_embedding_dim, use_attn=False, dropout=0, upsample=True, width=1):
        """in_channels will typically be double of out_channels
        """
        super().__init__()
        self.use_attn = use_attn
        self.do_upsample = upsample

        self.blocks = nn.ModuleList()
        for _ in range(width):
            self.blocks.append(ResBlock(
                channels=in_channels,
                out_channels=out_channels,
                emb_dim=time_embedding_dim,
                dropout=dropout,
            ))
            if self.use_attn:
                self.blocks.append(SelfAttentionBlock(
                    channels=out_channels,
                ))
            in_channels = out_channels

        if self.do_upsample:
            self.upsample = Upsample(out_channels)

    def forward(self, x, t):
        for block in self.blocks:
            if isinstance(block, ResBlock):
                x = block(x, t)
            elif isinstance(block, SelfAttentionBlock):
                x = block(x)

        if self.do_upsample:
            x = self.upsample(x)
        return x

class Bottleneck(nn.Module):
    def __init__(self, channels, dropout, time_embedding_dim):
        super().__init__()
        in_channels = channels
        out_channels = channels
        self.resblock_1 = ResBlock(
            channels=in_channels,
            out_channels=out_channels,
            dropout=dropout,
            emb_dim=time_embedding_dim
        )
        self.attention_block = SelfAttentionBlock(
            channels=out_channels,
        )
        self.resblock_2 = ResBlock(
            channels=out_channels,
            out_channels=out_channels,
            dropout=dropout,
            emb_dim=time_embedding_dim
        ) 
    
    def forward(self, x, t):
        x = self.resblock_1(x, t)
        x = self.attention_block(x)
        x = self.resblock_2(x, t)
        return x

class Unet(nn.Module):
    def __init__(
        self,
        image_channels=3,
        res_block_width=2,
        starting_channels=128,
        dropout=0,
        channel_mults=(1, 2, 2, 4, 4),
        attention_layers=(False, False, False, True, False)
    ):
        super().__init__()
        self.is_conditional = False
<<<<<<< HEAD
        #channel_mults = (1, 2, 2, 2)
        #attention_layers = (False, False, True, False)
        #res_block_width=3
=======
>>>>>>> ff34a23f

        self.image_channels = image_channels
        self.starting_channels = starting_channels
        time_embedding_dim = 4 * starting_channels

        self.time_encoding = SinusoidalPositionalEncoding(dim=starting_channels)
        self.time_embedding = TimeEmbedding(model_dim=starting_channels, emb_dim=time_embedding_dim)

        self.input = nn.Conv2d(3, starting_channels, kernel_size=3, padding=1)

        current_channel_count = starting_channels

        input_channel_counts = []
        self.contracting_path = nn.ModuleList([])
        for i, channel_multiplier in enumerate(channel_mults):
            is_last_layer = i == len(channel_mults) - 1
            next_channel_count = channel_multiplier * starting_channels

            self.contracting_path.append(DownBlock(
                in_channels=current_channel_count,
                out_channels=next_channel_count,
                time_embedding_dim=time_embedding_dim,
                use_attn=attention_layers[i],
                dropout=dropout,
                downsample=not is_last_layer,
                width=res_block_width,
            ))
            current_channel_count = next_channel_count 

            input_channel_counts.append(current_channel_count)

        self.bottleneck = Bottleneck(channels=current_channel_count, time_embedding_dim=time_embedding_dim, dropout=dropout) 

        self.expansive_path = nn.ModuleList([])
        for i, channel_multiplier in enumerate(reversed(channel_mults)):
            next_channel_count = channel_multiplier * starting_channels

            self.expansive_path.append(UpBlock(
                in_channels=current_channel_count + input_channel_counts.pop(),
                out_channels=next_channel_count,
                time_embedding_dim=time_embedding_dim,
                use_attn=list(reversed(attention_layers))[i],
                dropout=dropout,
                upsample=i != len(channel_mults) - 1,
                width=res_block_width,
            ))
            current_channel_count = next_channel_count

        last_conv = nn.Conv2d(
            in_channels=starting_channels,
            out_channels=image_channels,
            kernel_size=3,
            padding=1,
        )
        last_conv.weight.data.zero_()

        self.head = nn.Sequential(
            nn.GroupNorm(32, starting_channels),
            nn.SiLU(),
            last_conv,
        )

    def forward(self, x, t):
        t = self.time_encoding(t)
        return self._forward(x, t)

    def _forward(self, x, t):
        t = self.time_embedding(t)

        x = self.input(x)

        residuals = []
        for contracting_block in self.contracting_path:
            x, residual = contracting_block(x, t)
            residuals.append(residual)

        x = self.bottleneck(x, t)
        #print("going up")
        #print([r.shape for r in residuals])

        for expansive_block in self.expansive_path:
            # Add the residual
            residual = residuals.pop()
            x = torch.cat([x, residual], dim=1)

            x = expansive_block(x, t)

        x = self.head(x)
        return x

class ConditionalUnet(nn.Module):
    def __init__(self, unet, num_classes):
        super().__init__()
        self.is_conditional = True

        self.unet = unet
        self.num_classes = num_classes

<<<<<<< HEAD
        self.class_embedding = nn.Embedding(num_classes + 1, unet.starting_channels, padding_idx=0)
=======
        self.class_embedding = nn.Embedding(num_classes, unet.starting_channels)
>>>>>>> ff34a23f
    
    def forward(self, x, t, cond=None):
        # cond: (batch_size, n), where n is the number of classes that we are conditioning on
        t = self.unet.time_encoding(t)

        if cond is not None:
            cond = self.class_embedding(cond)
            # sum across the classes so we get a single vector representing the set of classes
            cond = cond.sum(dim=1)
            t += cond

        return self.unet._forward(x, t)<|MERGE_RESOLUTION|>--- conflicted
+++ resolved
@@ -147,7 +147,6 @@
         x = self.attention(x, x, x)[0]
         x = rearrange(x, "b (h w) c -> b c h w", h=h, w=w)
         return x + original
-<<<<<<< HEAD
 
 class Downsample(nn.Module):
     def __init__(self, channels):
@@ -155,15 +154,6 @@
         # ddpm uses maxpool
         # self.down = nn.MaxPool2d
 
-=======
-
-class Downsample(nn.Module):
-    def __init__(self, channels):
-        super().__init__()
-        # ddpm uses maxpool
-        # self.down = nn.MaxPool2d
-
->>>>>>> ff34a23f
         # iddpm uses strided conv
         self.down = nn.Conv2d(
             in_channels=channels,
@@ -236,25 +226,6 @@
         x = self.upsample(x)
         x = self.conv(x)
         return x
-<<<<<<< HEAD
-=======
-
-class Upsample(nn.Module):
-    def __init__(self, channels):
-        super().__init__()
-        self.upsample = nn.Upsample(scale_factor=2)
-        self.conv = nn.Conv2d(
-            in_channels=channels,
-            out_channels=channels,
-            kernel_size=3,
-            padding=1,
-        )
-    
-    def forward(self, x):
-        x = self.upsample(x)
-        x = self.conv(x)
-        return x
->>>>>>> ff34a23f
 
 class UpBlock(nn.Module):
     """According to U-Net paper
@@ -339,12 +310,9 @@
     ):
         super().__init__()
         self.is_conditional = False
-<<<<<<< HEAD
         #channel_mults = (1, 2, 2, 2)
         #attention_layers = (False, False, True, False)
         #res_block_width=3
-=======
->>>>>>> ff34a23f
 
         self.image_channels = image_channels
         self.starting_channels = starting_channels
@@ -443,11 +411,7 @@
         self.unet = unet
         self.num_classes = num_classes
 
-<<<<<<< HEAD
         self.class_embedding = nn.Embedding(num_classes + 1, unet.starting_channels, padding_idx=0)
-=======
-        self.class_embedding = nn.Embedding(num_classes, unet.starting_channels)
->>>>>>> ff34a23f
     
     def forward(self, x, t, cond=None):
         # cond: (batch_size, n), where n is the number of classes that we are conditioning on
