import torch
import torch.nn as nn
import numpy as np
from tqdm import tqdm
from PIL import Image
from einops import rearrange
import math 
class GaussianDiffusion:
  def __init__(self, model, noise_steps, beta_0, beta_T, image_size, channels=3, schedule="linear"):
    """
    suggested betas for:
      * linear schedule: 1e-4, 0.02

    model: the model to be trained (nn.Module)
    noise_steps: the number of steps to apply noise (int)
    beta_0: the initial value of beta (float)
    beta_T: the final value of beta (float)
    image_size: the size of the image (int, int)
    """
    self.device = 'cpu'
    self.channels = channels

    self.model = model
    self.noise_steps = noise_steps
    self.beta_0 = beta_0
    self.beta_T = beta_T
    self.image_size = image_size

    self.betas = self.beta_schedule(schedule=schedule)
    self.alphas = 1.0 - self.betas
    # cumulative product of alphas, so we can optimize forward process calculation
    self.alpha_hat = torch.cumprod(self.alphas, dim=0)

  def beta_schedule(self, schedule="cosine"):
    if schedule == "linear":
      return torch.linspace(self.beta_0, self.beta_T, self.noise_steps).to(self.device)
    elif schedule == "cosine":
      return self.betas_for_cosine(self.noise_steps)
    elif schedule == "sigmoid":
      return self.betas_for_sigmoid(self.noise_steps)
  
  @staticmethod 
  def sigmoid(x):
    return 1 / (1 + np.exp(-x))

  def betas_for_sigmoid(self, num_diffusion_timesteps, start=-3,end=3, tau=1.0, clip_min = 1e-9):
<<<<<<< HEAD
    betas = []
    v_start = self.sigmoid(start/tau)
    v_end = self.sigmoid(end/tau)
    for t in range(num_diffusion_timesteps):
      t_float = float(t/num_diffusion_timesteps)
      output0 = self.sigmoid((t_float* (end-start)+start)/tau)
      output = (v_end-output0) / (v_end-v_start)
      betas.append(np.clip(output*.2, clip_min,.2))
    return torch.flip(torch.tensor(betas).to(self.device),dims=[0]).float()

  def betas_for_cosine(self,num_steps,start=0,end=1,tau=1,clip_min=1e-9):
    v_start = math.cos(start*math.pi / 2) ** (2 * tau)
    betas = []
=======
    betas = []
    v_start = self.sigmoid(start/tau)
    v_end = self.sigmoid(end/tau)
    for t in range(num_diffusion_timesteps):
      t_float = float(t/num_diffusion_timesteps)
      output0 = self.sigmoid((t_float* (end-start)+start)/tau)
      output = (v_end-output0) / (v_end-v_start)
      betas.append(np.clip(output*.2, clip_min,.2))
    return torch.flip(torch.tensor(betas).to(self.device),dims=[0]).float()

  def betas_for_cosine(self,num_steps,start=0,end=1,tau=1,clip_min=1e-9):
    v_start = math.cos(start*math.pi / 2) ** (2 * tau)
    betas = []
>>>>>>> 22bc32d1
    v_end = math.cos(end* math.pi/2) ** 2*tau
    for t in range(num_steps):
      t_float = float(t)/num_steps
      output = math.cos((t_float* (end-start)+start)*math.pi/2)**(2*tau)
      output = (v_end - output) / (v_end-v_start)
      betas.append(np.clip(output*.2,clip_min,.2))
    return torch.flip(torch.tensor(betas).to(self.device),dims=[0]).float()
  

  def sample_time_steps(self, batch_size=1):
    return torch.randint(0, self.noise_steps, (batch_size,)).to(self.device)
  
  def to(self,device):
    #print(device)
    self.device = device
    self.betas = self.betas.to(device)
    self.alphas = self.alphas.to(device)
    self.alpha_hat = self.alpha_hat.to(device)
    return self
  
  def q(self, x, t):
    """
    Forward process
    """
    pass
  
  def p(self, x, t):
    """
    Backward process
    """
    pass 

  
  def apply_noise(self, x, t):
    # force x to be (batch_size, image_width, image_height, channels)
    if len(x.shape) == 3:
      x = x.unsqueeze(0)
    if type(t) == int:
      t = torch.tensor([t])
    #print(f'Shape -> {x.shape}, len -> {len(x.shape)}')
    sqrt_alpha_hat = torch.sqrt(torch.tensor([self.alpha_hat[t_] for t_ in t]).to(self.device))
    sqrt_one_minus_alpha_hat = torch.sqrt(torch.tensor([1.0 - self.alpha_hat[t_] for t_ in t]).to(self.device))
    # standard normal distribution
    epsilon = torch.randn_like(x).to(self.device)

    # Eq 2. in DDPM paper
    #noisy_image = sqrt_alpha_hat * x + sqrt_one_minus_alpha_hat * epsilon

    """print(f'''
              Shape of x {x.shape}
              Shape of sqrt {sqrt_one_minus_alpha_hat.shape}''')"""
    
    try:
      #print(x.shape)
      #noisy_image = torch.einsum("b,bwhc->bwhc", sqrt_alpha_hat, x.to(self.device)) + torch.einsum("b,bwhc->bwhc", sqrt_one_minus_alpha_hat, epsilon)
      noisy_image = torch.einsum("b,bcwh->bcwh", sqrt_alpha_hat, x.to(self.device)) + torch.einsum("b,bcwh->bcwh", sqrt_one_minus_alpha_hat, epsilon)
    except:
      print(f'Failed image: shape {x.shape}')
      
    
    #print(f'Noisy image -> {noisy_image.shape}')
    # returning noisy iamge and the noise which was added to the image
    #return noisy_image, epsilon
    #return torch.clip(noisy_image, -1.0, 1.0), epsilon
    return noisy_image, epsilon
  
  @staticmethod
  def normalize_image(x):
    # normalize image to [-1, 1]
    return x / 255.0 * 2.0 - 1.0
  
  @staticmethod
  def denormalize_image(x):
    # denormalize image to [0, 255]
    return (x + 1.0) / 2.0 * 255.0
  
  def sample_step(self, x, t, cond):
    batch_size = x.shape[0]
    device = x.device
    z = torch.randn_like(x) if t >= 1 else torch.zeros_like(x)
    z = z.to(device)
    alpha = self.alphas[t]
    one_over_sqrt_alpha = 1.0 / torch.sqrt(alpha)
    one_minus_alpha = 1.0 - alpha

    sqrt_one_minus_alpha_hat = torch.sqrt(1.0 - self.alpha_hat[t])
    beta_hat = (1 - self.alpha_hat[t-1]) / (1 - self.alpha_hat[t]) * self.betas[t]
    beta = self.betas[t]
    # should we reshape the params to (batch_size, 1, 1, 1) ?
    

    # we can either use beta_hat or beta_t
    # std = torch.sqrt(beta_hat)
    std = torch.sqrt(beta)
    # mean + variance * z
    if cond is not None:
      predicted_noise = self.model(x, torch.tensor([t]).repeat(batch_size).to(device), cond)
    else:
      predicted_noise = self.model(x, torch.tensor([t]).repeat(batch_size).to(device))
    mean = one_over_sqrt_alpha * (x - one_minus_alpha / sqrt_one_minus_alpha_hat * predicted_noise)
    x_t_minus_1 = mean + std * z

    return x_t_minus_1
  
  def sample(self, num_samples, show_progress=True,x0=None):
    """
    Sample from the model
    """
    cond = None
    if self.model.is_conditional:
      # cond is arange()
      assert num_samples <= self.model.num_classes, "num_samples must be less than or equal to the number of classes"
      cond = torch.arange(self.model.num_classes)[:num_samples].to(self.device)
      cond = rearrange(cond, 'i -> i ()')

    self.model.eval()
    image_versions = []

    with torch.no_grad():
      x = torch.randn(num_samples, self.channels, *self.image_size).to(self.device)
      it = reversed(range(1, self.noise_steps))
      if show_progress:
        it = tqdm(it)
      for t in it:
        image_versions.append(self.denormalize_image(torch.clip(x, -1, 1)).clone().squeeze(0))
        x = self.sample_step(x, t, cond)
    self.model.train()
    x = torch.clip(x, -1.0, 1.0)
    return self.denormalize_image(x), image_versions
  
  def validate(self, dataloader):
    """
    Calculate the loss on the validation set
    """
    self.model.eval()
    acc_loss = 0
    with torch.no_grad():
      for (image, cond) in dataloader:
        t = self.sample_time_steps(batch_size=image.shape[0])
        noisy_image, added_noise = self.apply_noise(image, t)
        noisy_image = noisy_image.to(self.device)
        added_noise = added_noise.to(self.device)
        cond = cond.to(self.device)
        predicted_noise = self.model(noisy_image, t, cond)
        loss = nn.MSELoss()(predicted_noise, added_noise)
        acc_loss += loss.item()
    self.model.train()
    return acc_loss / len(dataloader)

class DiffusionImageAPI:
  def __init__(self, diffusion_model):
    self.diffusion_model = diffusion_model
  
  def get_noisy_image(self, image, t):
    x = torch.tensor(np.array(image))
    
    x = self.diffusion_model.normalize_image(x)

    y, _ = self.diffusion_model.apply_noise(x, t)
    
    y = self.diffusion_model.denormalize_image(y)
    #print(f"Shape of Image: {y.shape}")

    return Image.fromarray(y.squeeze(0).numpy().astype(np.uint8))

  
  def get_noisy_images(self, image, time_steps):
    """
    image: the image to be processed PIL.Image
    time_steps: the number of time steps to apply noise (int)
    """

    return [self.get_noisy_image(image, int(t)) for t in time_steps]
  
  def tensor_to_image(self, tensor):
    return Image.fromarray(tensor.cpu().numpy().astype(np.uint8))<|MERGE_RESOLUTION|>--- conflicted
+++ resolved
@@ -44,7 +44,6 @@
     return 1 / (1 + np.exp(-x))
 
   def betas_for_sigmoid(self, num_diffusion_timesteps, start=-3,end=3, tau=1.0, clip_min = 1e-9):
-<<<<<<< HEAD
     betas = []
     v_start = self.sigmoid(start/tau)
     v_end = self.sigmoid(end/tau)
@@ -58,21 +57,6 @@
   def betas_for_cosine(self,num_steps,start=0,end=1,tau=1,clip_min=1e-9):
     v_start = math.cos(start*math.pi / 2) ** (2 * tau)
     betas = []
-=======
-    betas = []
-    v_start = self.sigmoid(start/tau)
-    v_end = self.sigmoid(end/tau)
-    for t in range(num_diffusion_timesteps):
-      t_float = float(t/num_diffusion_timesteps)
-      output0 = self.sigmoid((t_float* (end-start)+start)/tau)
-      output = (v_end-output0) / (v_end-v_start)
-      betas.append(np.clip(output*.2, clip_min,.2))
-    return torch.flip(torch.tensor(betas).to(self.device),dims=[0]).float()
-
-  def betas_for_cosine(self,num_steps,start=0,end=1,tau=1,clip_min=1e-9):
-    v_start = math.cos(start*math.pi / 2) ** (2 * tau)
-    betas = []
->>>>>>> 22bc32d1
     v_end = math.cos(end* math.pi/2) ** 2*tau
     for t in range(num_steps):
       t_float = float(t)/num_steps
